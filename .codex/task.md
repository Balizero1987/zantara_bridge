<<<<<<< HEAD
title: feat(drive): integrazione Google Drive (upload/list/save)
by: Codex Bot
when: 2025-09-05T09:11:17Z
=======
title: feat(gmail): invio email via Gmail API
by: Codex Bot
when: 2025-09-05T09:10:12Z
>>>>>>> 4ac110d2
<|MERGE_RESOLUTION|>--- conflicted
+++ resolved
@@ -1,9 +1,3 @@
-<<<<<<< HEAD
-title: feat(drive): integrazione Google Drive (upload/list/save)
-by: Codex Bot
-when: 2025-09-05T09:11:17Z
-=======
 title: feat(gmail): invio email via Gmail API
 by: Codex Bot
-when: 2025-09-05T09:10:12Z
->>>>>>> 4ac110d2
+when: 2025-09-05T09:10:12Z