--- conflicted
+++ resolved
@@ -1,9 +1,3 @@
-<<<<<<< HEAD
-title: feat(calendar): integrazione Google Calendar reale
-by: Codex Bot
-when: 2025-09-05T07:47:46Z
-=======
 title: feat(gateway): ponte API per dipendenti con token staff
 by: Codex Bot
-when: 2025-09-05T07:47:32Z
->>>>>>> efaaf61f
+when: 2025-09-05T07:47:32Z