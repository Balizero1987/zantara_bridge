--- conflicted
+++ resolved
@@ -12,11 +12,11 @@
 import registerDocgen from './routes/api/docgen';
 import registerDriveBrief from './routes/api/driveBrief';
 
-<<<<<<< HEAD
+        hotfix/fix-node-modules
 // Public/plugin manifest
 import registerPlugin from './routes/plugin';
 
-=======
+
         codex/update-ci/cd-workflow-for-cloud-run-deployment
 // Routes pubbliche
 import registerPlugin from './routes/plugin';
@@ -25,7 +25,7 @@
 import registerPlugin from './routes/plugin.js';
         main
 
->>>>>>> 9c82165d
+        main
 const app = express();
 app.disable('x-powered-by');
 app.use(express.json({ limit: '1mb' }));
@@ -35,17 +35,17 @@
 app.use(pluginLimiter);
 
 // Healthcheck e info pubbliche
-<<<<<<< HEAD
+        hotfix/fix-node-modules
 app.get('/health', (_req, res) =>
   res.json({ ok: true, service: 'zantara-bridge' })
 );
 app.get('/version', (_req, res) =>
   res.json({ version: process.env.ZANTARA_VERSION || 'dev' })
 );
-=======
+
 app.get('/health', (_req, res) => res.json({ ok: true, service: 'zantara-bridge' }));
 app.get('/version', (_req, res) => res.json({ version: process.env.ZANTARA_VERSION || 'dev' }));
->>>>>>> 9c82165d
+        main
 
 // Manifest e OpenAPI
 registerPlugin(app);
@@ -69,7 +69,7 @@
   res.send(b);
 });
 
-<<<<<<< HEAD
+        hotfix/fix-node-modules
 app.get('/terms', (_req, res) =>
   res.send('Terms will be provided by Bali Zero.')
 );
@@ -80,9 +80,9 @@
   console.log(`✅ ZANTARA Bridge listening on :${port}`);
   pino().info({ message: 'plugin.ready', port });
 });
-=======
+
 app.get('/terms', (_req, res) => res.send('Terms will be provided by Bali Zero.'));
 
 const port = process.env.PORT || 8080;
 app.listen(port, () => pino().info({ message: 'plugin.ready', port }));
->>>>>>> 9c82165d
+        main