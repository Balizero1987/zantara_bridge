name: Codex Apply Patch
<<<<<<< HEAD

on:
  repository_dispatch:
    types: [codex-apply-patch]
=======

on:
  repository_dispatch:
    types: [patch_from_zantara]
  workflow_dispatch:
    inputs:
      branch:
        description: "Branch PR (verrà creato/ricreato)"
        required: true
        default: "codex/update"
      title:
        description: "PR title"
        required: true
        default: "Codex update"
      body:
        description: "PR body (opzionale)"
        required: false
        default: ""
      patch_b64:
        description: "Base64 of unified diff"
        required: true

permissions:
  contents: write
  pull-requests: write
>>>>>>> bf4732a0

jobs:
  apply-patch:
    runs-on: ubuntu-latest
    steps:
      - name: Checkout
        uses: actions/checkout@v4
        with:
          fetch-depth: 0
<<<<<<< HEAD

      - name: Decode patch
        run: |
          echo "${{ github.event.client_payload.patch_b64 }}" | base64 -d > patch.diff

      - name: Apply patch
        run: |
          set -e
          git config user.name "Codex Bot"
          git config user.email "codex@zantera.ai"
          git checkout -B ${{ github.event.client_payload.branch }}
          git apply patch.diff || git apply -3 patch.diff
          git add -A
          git commit -m "${{ github.event.client_payload.title }}"
          git push origin ${{ github.event.client_payload.branch }}

      - name: Create PR
        uses: peter-evans/create-pull-request@v6
        with:
          base: main
          branch: ${{ github.event.client_payload.branch }}
          title: ${{ github.event.client_payload.title }}
          body: ${{ github.event.client_payload.body }}
=======

      - name: Install GitHub CLI
        run: |
          sudo apt update
          sudo apt install gh -y

      - name: Resolve inputs (dispatch or manual)
        id: params
        run: |
          if [ "${{ github.event_name }}" = "repository_dispatch" ]; then
            echo "branch=${{ github.event.client_payload.branch }}" >> $GITHUB_OUTPUT
            echo "title=${{ github.event.client_payload.title }}" >> $GITHUB_OUTPUT
            echo "body=${{ github.event.client_payload.body }}" >> $GITHUB_OUTPUT
            printf %s "${{ github.event.client_payload.patch_b64 }}" | base64 -d > patch.diff
          else
            echo "branch=${{ inputs.branch }}" >> $GITHUB_OUTPUT
            echo "title=${{ inputs.title }}" >> $GITHUB_OUTPUT
            echo "body=${{ inputs.body }}" >> $GITHUB_OUTPUT
            printf %s "${{ inputs.patch_b64 }}" | base64 -d > patch.diff

      - name: Apply patch (with fallback)
        run: |
          set -e
          git config user.name "Codex Bot"
          git config user.email "codex@zantera.ai"
          git checkout -B "${{ steps.params.outputs.branch }}"
          echo "Applying patch..."
          if ! git apply --whitespace=nowarn patch.diff; then
            echo "Fallback 3-way merge"
            git apply -3 --whitespace=nowarn patch.diff
          fi
          git add -A
          git commit -m "${{ steps.params.outputs.title }}" || echo "No changes to commit"
          git push origin "${{ steps.params.outputs.branch }}" || echo "No changes pushed"

      - name: Create PR
        uses: peter-evans/create-pull-request@v6
        with:
          base: main
          branch: ${{ steps.params.outputs.branch }}
          title: ${{ steps.params.outputs.title }}
          body: ${{ steps.params.outputs.body }}
          commit-message: ${{ steps.params.outputs.title }}
          committer: github-actions[bot] <41898282+github-actions[bot]@users.noreply.github.com>
          author: github-actions[bot] <41898282+github-actions[bot]@users.noreply.github.com>

      - name: Comment PR with summary
        env:
          GITHUB_TOKEN: ${{ secrets.GITHUB_TOKEN }}
        run: |
          PR_NUMBER=$(gh pr list --head "${{ steps.params.outputs.branch }}" --state open --json number -q '.[0].number' || echo "")
          if [ -n "$PR_NUMBER" ]; then
            CHANGES=$(git diff --name-only HEAD~1 HEAD | xargs -r printf "- %s\n")
            MSG="✅ Patch applied. Changed files:\n${CHANGES:-(none)}"
            gh pr comment "$PR_NUMBER" --body "$MSG"
          fi
>>>>>>> bf4732a0
<|MERGE_RESOLUTION|>--- conflicted
+++ resolved
@@ -1,14 +1,8 @@
 name: Codex Apply Patch
-<<<<<<< HEAD
 
 on:
   repository_dispatch:
     types: [codex-apply-patch]
-=======
-
-on:
-  repository_dispatch:
-    types: [patch_from_zantara]
   workflow_dispatch:
     inputs:
       branch:
@@ -30,7 +24,6 @@
 permissions:
   contents: write
   pull-requests: write
->>>>>>> bf4732a0
 
 jobs:
   apply-patch:
@@ -40,31 +33,6 @@
         uses: actions/checkout@v4
         with:
           fetch-depth: 0
-<<<<<<< HEAD
-
-      - name: Decode patch
-        run: |
-          echo "${{ github.event.client_payload.patch_b64 }}" | base64 -d > patch.diff
-
-      - name: Apply patch
-        run: |
-          set -e
-          git config user.name "Codex Bot"
-          git config user.email "codex@zantera.ai"
-          git checkout -B ${{ github.event.client_payload.branch }}
-          git apply patch.diff || git apply -3 patch.diff
-          git add -A
-          git commit -m "${{ github.event.client_payload.title }}"
-          git push origin ${{ github.event.client_payload.branch }}
-
-      - name: Create PR
-        uses: peter-evans/create-pull-request@v6
-        with:
-          base: main
-          branch: ${{ github.event.client_payload.branch }}
-          title: ${{ github.event.client_payload.title }}
-          body: ${{ github.event.client_payload.body }}
-=======
 
       - name: Install GitHub CLI
         run: |
@@ -101,6 +69,7 @@
           git push origin "${{ steps.params.outputs.branch }}" || echo "No changes pushed"
 
       - name: Create PR
+        id: cpr
         uses: peter-evans/create-pull-request@v6
         with:
           base: main
@@ -120,5 +89,4 @@
             CHANGES=$(git diff --name-only HEAD~1 HEAD | xargs -r printf "- %s\n")
             MSG="✅ Patch applied. Changed files:\n${CHANGES:-(none)}"
             gh pr comment "$PR_NUMBER" --body "$MSG"
-          fi
->>>>>>> bf4732a0
+          fi