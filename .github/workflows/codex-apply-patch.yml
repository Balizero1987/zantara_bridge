--- conflicted
+++ resolved
@@ -42,7 +42,6 @@
           git checkout -B "${{ inputs.branch }}"
           git apply --whitespace=nowarn patch.diff
           # Fail if any .rej files were produced
-<<<<<<< HEAD
           if find . -name '*.rej' | grep -q .; then
             echo "::error::Patch rejected"
             find . -name '*.rej' -exec cat {} +
@@ -58,7 +57,6 @@
           commit-message: ${{ inputs.title }}
           committer: github-actions[bot] <41898282+github-actions[bot]@users.noreply.github.com>
           author: github-actions[bot] <41898282+github-actions[bot]@users.noreply.github.com>
-=======
           if ls -1 **/*.rej 2>/dev/null | grep -q .; then
             echo "::error::Patch rejected"
             grep -nH '' **/*.rej || true
@@ -74,5 +72,4 @@
          body: ${{ inputs.body }}
          commit-message: ${{ inputs.title }} 
          committer: "github-actions[bot] <41898282+github-actions[bot]@users.noreply.github.com>"
-         author: "github-actions[bot] <41898282+github-actions[bot]@users.noreply.github.com>"
->>>>>>> 67083d1b
+         author: "github-actions[bot] <41898282+github-actions[bot]@users.noreply.github.com>"