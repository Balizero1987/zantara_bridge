--- conflicted
+++ resolved
@@ -1,9 +1,29 @@
 name: Codex Apply Patch
 
 on:
-<<<<<<< HEAD
+  workflow_dispatch:
+    inputs:
+      branch:
+        description: "Branch PR (verrà creato/ricreato)"
+        required: true
+        default: "codex/update"
+      title:
+        description: "PR title"
+        required: true
+        default: "Codex update"
+      body:
+        description: "PR body (opzionale)"
+        required: false
+        default: ""
+      patch_b64:
+        description: "Base64 of unified diff"
+        required: true
   repository_dispatch:
     types: [codex-apply-patch]
+
+permissions:
+  contents: write
+  pull-requests: write
 
 jobs:
   apply-patch:
@@ -14,105 +34,54 @@
         with:
           fetch-depth: 0
 
-      - name: Decode patch
+      - name: Resolve inputs (dispatch or manual)
+        id: params
         run: |
-          echo "${{ github.event.client_payload.patch_b64 }}" | base64 -d > patch.diff
+          if [ "${{ github.event_name }}" = "repository_dispatch" ]; then
+            echo "branch=${{ github.event.client_payload.branch }}" >> $GITHUB_OUTPUT
+            echo "title=${{ github.event.client_payload.title }}" >> $GITHUB_OUTPUT
+            echo "body=${{ github.event.client_payload.body }}" >> $GITHUB_OUTPUT
+            printf %s "${{ github.event.client_payload.patch_b64 }}" | base64 -d > patch.diff
+          else
+            echo "branch=${{ inputs.branch }}" >> $GITHUB_OUTPUT
+            echo "title=${{ inputs.title }}" >> $GITHUB_OUTPUT
+            echo "body=${{ inputs.body }}" >> $GITHUB_OUTPUT
+            printf %s "${{ inputs.patch_b64 }}" | base64 -d > patch.diff
+          fi
 
-      - name: Apply patch
+      - name: Apply patch (with fallback)
         run: |
           set -e
           git config user.name "Codex Bot"
           git config user.email "codex@zantera.ai"
-          git checkout -B ${{ github.event.client_payload.branch }}
-          git apply patch.diff || git apply -3 patch.diff
+          git checkout -B "${{ steps.params.outputs.branch }}"
+          echo "Applying patch..."
+          if ! git apply --whitespace=nowarn patch.diff; then
+            echo "Fallback 3-way merge"
+            git apply -3 --whitespace=nowarn patch.diff
+          fi
           git add -A
-          git commit -m "${{ github.event.client_payload.title }}"
-          git push origin ${{ github.event.client_payload.branch }}
+          git commit -m "${{ steps.params.outputs.title }}" || echo "No changes to commit"
+          git push origin "${{ steps.params.outputs.branch }}" || echo "No changes pushed"
 
       - name: Create PR
         uses: peter-evans/create-pull-request@v6
         with:
           base: main
-          branch: ${{ github.event.client_payload.branch }}
-          title: ${{ github.event.client_payload.title }}
-          body: ${{ github.event.client_payload.body }}
-=======
-workflow_dispatch:
-inputs:
-branch:
-description: "Branch PR (verrà creato/ricreato)"
-required: true
-default: "codex/update"
-title:
-description: "PR title"
-required: true
-default: "Codex update"
-body:
-description: "PR body (opzionale)"
-required: false
-default: ""
-patch_b64:
-description: "Base64 of unified diff"
-required: true
-repository_dispatch:
-types: [codex-apply-patch]
+          branch: ${{ steps.params.outputs.branch }}
+          title: ${{ steps.params.outputs.title }}
+          body: ${{ steps.params.outputs.body }}
+          commit-message: ${{ steps.params.outputs.title }}
+          committer: github-actions[bot] <41898282+github-actions[bot]@users.noreply.github.com>
+          author: github-actions[bot] <41898282+github-actions[bot]@users.noreply.github.com>
 
-permissions:
-contents: write
-pull-requests: write
-
-jobs:
-apply-patch:
-runs-on: ubuntu-latest
-steps:
-- name: Checkout
-uses: actions/checkout@v4
-with:
-fetch-depth: 0
-
-  - name: Resolve inputs (dispatch or manual)
-    id: params
-    shell: bash
-    run: |
-      set -euo pipefail
-      if [ "${{ github.event_name }}" = "repository_dispatch" ]; then
-        BRANCH="${{ github.event.client_payload.branch }}"
-        TITLE="${{ github.event.client_payload.title }}"
-        BODY="${{ github.event.client_payload.body }}"
-        PATCH_B64="${{ github.event.client_payload.patch_b64 }}"
-      else
-        BRANCH="${{ inputs.branch }}"
-        TITLE="${{ inputs.title }}"
-        BODY="${{ inputs.body }}"
-        PATCH_B64="${{ inputs.patch_b64 }}"
-      fi
-      echo "branch=${BRANCH}" >> "$GITHUB_OUTPUT"
-      echo "title=${TITLE}" >> "$GITHUB_OUTPUT"
-      printf %s "${BODY}" > body.txt
-      printf %s "${PATCH_B64}" | base64 -d > patch.diff
-
-  - name: Apply patch (safe)
-    shell: bash
-    run: |
-      set -euo pipefail
-      git config user.name "github-actions[bot]"
-      git config user.email "41898282+github-actions[bot]@users.noreply.github.com"
-      git checkout -B "${{ steps.params.outputs.branch }}"
-      git apply --whitespace=nowarn patch.diff || git apply -3 --whitespace=nowarn patch.diff
-      if find . -type f -name '*.rej' -print -quit | grep -q .; then
-        echo "::error::Patch rejected (.rej files present)"
-        find . -type f -name '*.rej' -print
-        exit 1
-      fi
-
-  - name: Create PR
-    uses: peter-evans/create-pull-request@v6
-    with:
-      base: ${{ github.event.repository.default_branch }}
-      branch: ${{ steps.params.outputs.branch }}
-      title: ${{ steps.params.outputs.title }}
-      body-path: body.txt
-      commit-message: ${{ steps.params.outputs.title }}
-      committer: github-actions[bot] <41898282+github-actions[bot]@users.noreply.github.com>
-      author: github-actions[bot] <41898282+git
->>>>>>> 939aaa15
+      - name: Comment PR with summary
+        env:
+          GITHUB_TOKEN: ${{ secrets.GITHUB_TOKEN }}
+        run: |
+          PR_NUMBER=$(gh pr list --head "${{ steps.params.outputs.branch }}" --state open --json number -q '.[0].number' || echo "")
+          if [ -n "$PR_NUMBER" ]; then
+            CHANGES=$(git diff --name-only HEAD~1 HEAD | xargs -r printf "- %s\n")
+            MSG="✅ Patch applied. Changed files:\n${CHANGES:-(none)}"
+            gh pr comment "$PR_NUMBER" --body "$MSG"
+          fi