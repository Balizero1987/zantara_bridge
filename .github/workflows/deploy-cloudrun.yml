--- conflicted
+++ resolved
@@ -35,13 +35,12 @@
           gcloud run deploy zantara-chat-v3 \
             --region asia-southeast2 \
             --image asia-southeast2-docker.pkg.dev/involuted-box-469105-r0/zantara-repo/zantara-chat:manual \
-<<<<<<< HEAD
-            --set-env-vars "API_KEY=${{ secrets.API_KEY }},IMPERSONATE_USER=${{ secrets.IMPERSONATE_USER }},MEMORY_DRIVE_FOLDER_ID=${{ secrets.MEMORY_DRIVE_FOLDER_ID }},BALI_ZERO_CALENDAR_ID=${{ secrets.BALI_ZERO_CALENDAR_ID }},ZANTARA_SHARED_DRIVE_ID=${{ secrets.ZANTARA_SHARED_DRIVE_ID }},GMAIL_SENDER=${{ secrets.GMAIL_SENDER }},CORS_ORIGINS=${{ secrets.CORS_ORIGINS }},USE_AI_SUMMARY=${{ secrets.USE_AI_SUMMARY }}" \
-            --set-secrets "SA_JSON_SECRET=SA_JSON_SECRET:latest,OPENAI_API_KEY=OPENAI_API_KEY:latest" \
-=======
-            --set-env-vars "API_KEY=${{ secrets.API_KEY }},IMPERSONATE_USER=${{ secrets.IMPERSONATE_USER }},MEMORY_DRIVE_FOLDER_ID=${{ secrets.MEMORY_DRIVE_FOLDER_ID }},BALI_ZERO_CALENDAR_ID=${{ secrets.BALI_ZERO_CALENDAR_ID }}" \
-            --set-secrets "SA_JSON_SECRET=${{ secrets.SA_JSON_SECRET }},OPENAI_API_KEY=${{ secrets.OPENAI_API_KEY }}" \
->>>>>>> b35a5d5b
+--set-env-vars "API_KEY=${{ secrets.API_KEY }},IMPERSONATE_USER=${{ secrets.IMPERSONATE_USER }},MEMORY_DRIVE_FOLDER_ID=${{ secrets.MEMORY_DRIVE_FOLDER_ID }},BALI_ZERO_CALENDAR_ID=${{ secrets.BALI_ZERO_CALENDAR_ID }},ZANTARA_SHARED_DRIVE_ID=${{ secrets.ZANTARA_SHARED_DRIVE_ID }},GMAIL_SENDER=${{ secrets.GMAIL_SENDER }},CORS_ORIGINS=${{ secrets.CORS_ORIGINS }},USE_AI_SUMMARY=${{ secrets.USE_AI_SUMMARY }}"
+--set-secrets "SA_JSON_SECRET=SA_JSON_SECRET
+,OPENAI_API_KEY=OPENAI_API_KEY
+" \
+
+
             --allow-unauthenticated
 
       - name: Run post-deploy test
