--- conflicted
+++ resolved
@@ -51,12 +51,12 @@
         with:
           node-version: '20'
 
-<<<<<<< HEAD
+        hotfix/fix-node-modules
       - name: Build project
         run: |
           npm ci
           npm run build
-=======
+
       - name: Configure Artifact Registry and image tag
         run: |
           set -euo pipefail
@@ -69,11 +69,11 @@
         shell: bash
         env:
           GCP_PROJECT_ID: ${{ secrets.GCP_PROJECT_ID }}
->>>>>>> 9c82165d
+        main
 
       - name: Build & Push Docker image
         run: |
-<<<<<<< HEAD
+        hotfix/fix-node-modules
           IMAGE="${{ env.REGION }}-docker.pkg.dev/${{ secrets.GCP_PROJECT_ID }}/${{ env.AR_REPO }}/zantara-chat:${{ github.sha }}"
           echo "IMAGE=$IMAGE" >> $GITHUB_ENV
           docker buildx build --platform linux/amd64 -t "$IMAGE" --push .
@@ -120,7 +120,7 @@
             -H "Content-Type: application/json" \
             -H "X-API-KEY: $KEY" -H "X-BZ-USER: riri" \
             -d "{\"dateKey\":\"$TODAY\"}" | jq .
-=======
+
           docker buildx build --platform linux/amd64 -t "$IMAGE_URI" --push .
 
       - name: Validate required secrets
@@ -196,4 +196,4 @@
           echo "HTTP $CODE — $BODY"
           if [[ "$CODE" != "200" ]]; then exit 1; fi
           if ! grep -Eq '"status":"healthy"|"ok":true' <<<"$BODY"; then exit 1; fi
->>>>>>> 9c82165d
+        main